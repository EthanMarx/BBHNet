[tool.pinto]
steps = [
    #"generate_background:generate-background",
    #"generate_waveforms:generate-waveforms",
    #"generate_glitches:generate-glitches",
    #"train:train:resnet",
    #"export:export-model:resnet",
    #"timeslide_injections:timeslide_injections",
<<<<<<< HEAD
    #"infer:infer",
    #"analyze:analyze",
    "visualize:visualize"
=======
    "infer:infer",
    "analyze:analyze"
>>>>>>> 9d9a9768
]

[tool.typeo.base]
basedir = "${BASE_DIR}"
datadir = "${DATA_DIR}"
logdir = "${BASE_DIR}/log"
sample_rate = 2048
ifos = ['H1', 'L1']
start = 1262607622
stop = 1262620622 
channel = "DCS-CALIB_STRAIN_CLEAN_C01"
frame_type = "HOFT_C01"
state_flag = "DCS-ANALYSIS_READY_C01:1"
resnet = {layers = [3, 3, 3]}
repository_directory = "${BASE_DIR}/model_repo/" 
force_generation = false
kernel_length = 2
inference_sampling_rate = 16
fmin = 32
prior_file = "/home/ethan.marx/forks/BBHNet/projects/sandbox/generate_waveforms/priors/nonspin_BBH.prior"
<<<<<<< HEAD
norm_seconds = [0, 10, 100, 1000]
=======
fduration = 1
>>>>>>> 9d9a9768

[tool.typeo.scripts.generate-background]
datadir = "${base.datadir}"
logdir = "${base.logdir}"
channel = "${base.channel}"
frame_type = "${base.frame_type}"
state_flag = "${base.state_flag}"
start = "${base.start}" 
stop = "${base.stop}" 
ifos = "${base.ifos}"
sample_rate = "${base.sample_rate}" 
minimum_length = 8000
force_generation = "${base.force_generation}"

[tool.typeo.scripts.generate-glitches]
snr_thresh = 5
window = 2
start = "${base.start}"
stop = "${base.stop}"
channel = "${base.channel}"
frame_type = "${base.frame_type}"
state_flag = "${base.state_flag}"
f_min = "${base.fmin}"
q_min = 3.3166
q_max = 108
cluster_dt = 0.5
chunk_duration = 124
segment_duration = 64 
overlap = 4 
mismatch_max = 0.2
force_generation = "${base.force_generation}"
ifos = "${base.ifos}"
datadir = "${base.datadir}"
logdir = "${base.logdir}"
sample_rate = "${base.sample_rate}"

[tool.typeo.scripts.generate-waveforms]
datadir = "${base.datadir}"
logdir = "${base.logdir}"
n_samples = 10000
prior_file = "${base.prior_file}"
sample_rate = "${base.sample_rate}" 
waveform_duration = 8
force_generation = "${base.force_generation}"

[tool.typeo.scripts.train]
hanford_background = "${base.datadir}/H1_background.h5"
livingston_background = "${base.datadir}/L1_background.h5"
glitch_dataset = "${base.datadir}/glitches.h5"
signal_dataset = "${base.datadir}/signals.h5"
valid_frac = 0.025
valid_stride = 0.0625

logdir = "${base.logdir}"
outdir = "${base.basedir}/training"

fduration = "${base.fduration}"
trigger_distance_size = -0.5
sample_rate = "${base.sample_rate}"
waveform_frac = 0.5
glitch_frac = 0.25
min_snr = 4
max_snr = 10000
highpass = "${base.fmin}"
kernel_length = "${base.kernel_length}" 
batch_size = 64
batches_per_epoch = 50
max_epochs = 120
lr = 1e-5
weight_decay = 1e-5
patience = 10
factor = 0.2
early_stop = 100
device = "cuda"
profile = false
commands.resnet = "${base.resnet}"

[tool.typeo.scripts.export-model]
repository_directory = "${base.repository_directory}" 
outdir = "${base.logdir}"
num_ifos = 2 
kernel_length = "${base.kernel_length}" 
inference_sampling_rate = "${base.inference_sampling_rate}"
sample_rate = "${base.sample_rate}"
weights = "${base.basedir}/training/weights.pt"
streams_per_gpu = 10
verbose = true
commands.resnet = "${base.resnet}"

[tool.typeo.scripts.timeslide_injections]
start = "${base.start}" 
stop = "${base.stop}" 
datadir = "${base.basedir}/timeslide_injections/"
logdir = "${base.logdir}"
prior_file = "${base.prior_file}"
spacing = 60
buffer = 10
n_slides = 10
shifts = [0, 1]
ifos = "${base.ifos}"
file_length = 4096
fmin = "${base.fmin}" 
sample_rate = "${base.sample_rate}"
channel = "${base.channel}"
frame_type = "${base.frame_type}" 
state_flag = "${base.state_flag}"

[tool.typeo.scripts.infer]
model_repo_dir = "${base.repository_directory}"
model_name = "bbhnet-stream"
data_dir = "${base.basedir}/timeslide_injections/" 
write_dir = "${base.basedir}/timeslide_injections/"
fields = ["injection", "background"]
inference_sampling_rate = "${base.inference_sampling_rate}"
sample_rate = "${base.sample_rate}"
model_version = -1
base_sequence_id = 1001
log_file = "${base.logdir}/infer.log"
num_workers = 1
fduration = "${base.fduration}"
verbose = true

[tool.typeo.scripts.analyze]
data_dir = "${base.basedir}/timeslide_injections/"
write_dir = "${base.basedir}/timeslide_injections/"
results_dir = "${base.basedir}/results/" 
window_length = 1.0
<<<<<<< HEAD
=======
kernel_length = 1.0 
norm_seconds = [0, 10, 100, 1000]
>>>>>>> 9d9a9768
t_clust = 5
max_tb = 20000
force = false
log_file = "${base.basedir}/log/analyze.log"
<<<<<<< HEAD
verbose = true
norm_seconds = "${base.norm_seconds}"


[tool.typeo.scripts.visualize]
fres = 0.05
tres = 0.01
norm_seconds = "${base.norm_seconds}"
timeslide_dir = "${base.basedir}/timeslide_injections/"
results_dir = "${base.basedir}/results/"  
qrange = [4, 64]
frange = [32, 1024] 
ifos = "${base.ifos}"
n_events = 5
=======
verbose = false
>>>>>>> 9d9a9768
<|MERGE_RESOLUTION|>--- conflicted
+++ resolved
@@ -6,14 +6,9 @@
     #"train:train:resnet",
     #"export:export-model:resnet",
     #"timeslide_injections:timeslide_injections",
-<<<<<<< HEAD
     #"infer:infer",
     #"analyze:analyze",
     "visualize:visualize"
-=======
-    "infer:infer",
-    "analyze:analyze"
->>>>>>> 9d9a9768
 ]
 
 [tool.typeo.base]
@@ -34,11 +29,8 @@
 inference_sampling_rate = 16
 fmin = 32
 prior_file = "/home/ethan.marx/forks/BBHNet/projects/sandbox/generate_waveforms/priors/nonspin_BBH.prior"
-<<<<<<< HEAD
 norm_seconds = [0, 10, 100, 1000]
-=======
 fduration = 1
->>>>>>> 9d9a9768
 
 [tool.typeo.scripts.generate-background]
 datadir = "${base.datadir}"
@@ -166,16 +158,11 @@
 write_dir = "${base.basedir}/timeslide_injections/"
 results_dir = "${base.basedir}/results/" 
 window_length = 1.0
-<<<<<<< HEAD
-=======
 kernel_length = 1.0 
-norm_seconds = [0, 10, 100, 1000]
->>>>>>> 9d9a9768
 t_clust = 5
 max_tb = 20000
 force = false
 log_file = "${base.basedir}/log/analyze.log"
-<<<<<<< HEAD
 verbose = true
 norm_seconds = "${base.norm_seconds}"
 
@@ -189,7 +176,4 @@
 qrange = [4, 64]
 frange = [32, 1024] 
 ifos = "${base.ifos}"
-n_events = 5
-=======
-verbose = false
->>>>>>> 9d9a9768
+n_events = 5