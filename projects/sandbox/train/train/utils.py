--- conflicted
+++ resolved
@@ -71,11 +71,7 @@
     # glitches which will randomly insert them into
     # either or both interferometer channels
     glitch_dict = {}
-<<<<<<< HEAD
-    valid_glitches = []
-=======
     valid_glitches_list = []
->>>>>>> 6a6696a6
 
     # calculate the time at which the validation set starts
     valid_start = (1 - valid_frac) * (
@@ -87,18 +83,6 @@
             times = f[ifo]["times"][:]
 
             if valid_frac is not None:
-<<<<<<< HEAD
-                train_gitches = glitches[times <= valid_start]
-                valid_glitches = glitches[times > valid_start]
-                logging.info(f"{len(train_gitches)} train glitches for {ifo}")
-                logging.info(f"{len(valid_glitches)} valid glitches for {ifo}")
-                glitch_dict[ifo] = train_gitches
-                valid_glitches.append(valid_glitches)
-            else:
-                logging.info(f"{len(train_gitches)} train glitches for {ifo}")
-                glitch_dict[ifo] = glitches
-                valid_glitches = None
-=======
                 train_glitches = glitches[times <= valid_start]
                 valid_glitches = glitches[times > valid_start]
                 logging.info(f"{len(train_glitches)} train glitches for {ifo}")
@@ -109,7 +93,6 @@
                 logging.info(f"{len(train_glitches)} train glitches for {ifo}")
                 glitch_dict[ifo] = glitches
                 valid_glitches_list = None
->>>>>>> 6a6696a6
 
     glitch_inserter = GlitchSampler(
         prob=glitch_prob,
